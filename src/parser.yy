--- conflicted
+++ resolved
@@ -153,42 +153,6 @@
 %token L_OR                      "lor"
 %token L_NOT                     "lnot"
 
-<<<<<<< HEAD
-%type <uint32_t>                         qualifiers
-%type <AstTypeIdentifier *>              type_id
-%type <AstRelationIdentifier *>          rel_id
-%type <AstType *>                        type
-%type <AstComponent *>                   component component_head component_body
-%type <AstComponentType *>               comp_type
-%type <AstComponentInit *>               comp_init
-%type <AstFunctorDeclaration *>          functor_decl
-%type <std::string>                      functor_type
-%type <std::string>                      functor_typeargs
-%type <AstRelation *>                    attributes non_empty_attributes relation_body
-%type <std::vector<AstRelation *>>       relation_list relation_decl
-%type <AstArgument *>                    arg
-%type <AstAtom *>                        arg_list non_empty_arg_list atom
-%type <std::vector<AstAtom*>>            head
-%type <RuleBody *>                       literal term disjunction conjunction body
-%type <AstClause *>                      fact
-%type <AstPragma *>                      pragma
-%type <std::vector<AstClause*>>          rule rule_def
-%type <AstExecutionOrder *>              exec_order exec_order_list
-%type <AstExecutionPlan *>               exec_plan exec_plan_list
-%type <AstRecordInit *>                  recordlist
-%type <AstUserDefinedFunctor *>          functor_list functor_args
-%type <AstRecordType *>                  recordtype
-%type <AstUnionType *>                   uniontype
-%type <std::vector<AstTypeIdentifier>>   type_params type_param_list
-%type <std::string>                      comp_override
-%type <AstIO *>                          key_value_pairs non_empty_key_value_pairs iodirective_body
-%type <std::vector<AstIO *>>             iodirective_list
-%type <std::vector<AstLoad *>>           load_head
-%type <std::vector<AstPrintSize *>>      printsize_head
-%type <std::vector<AstStore *>>          store_head
-%printer { yyoutput << $$; } <*>;
-
-=======
 /* -- Non-Terminal Types -- */
 %type <AstAtom *>                           atom
 %type <AstArgument *>                       arg
@@ -274,7 +238,6 @@
 %destructor { delete $$; }                                  union_type_list
 
 /* -- Operator precedence -- */
->>>>>>> cb6dd630
 %left L_OR
 %left L_AND
 %left BW_OR
@@ -1089,15 +1052,10 @@
         $left = nullptr;
         $right = nullptr;
     }
-<<<<<<< HEAD
-  | AS LPAREN arg COMMA type_id RPAREN {
-        $$ = new AstTypeCast(std::unique_ptr<AstArgument>($3), *$5);
-=======
   | arg[left] BW_AND arg[right] {
         $$ = new AstIntrinsicFunctor(FunctorOp::BAND,
                 std::unique_ptr<AstArgument>($left),
                 std::unique_ptr<AstArgument>($right));
->>>>>>> cb6dd630
         $$->setSrcLoc(@$);
 
         $left = nullptr;
@@ -1137,10 +1095,6 @@
         $first = nullptr;
         $rest.clear();
     }
-<<<<<<< HEAD
-  | STAR type_id LBRACKET RBRACKET {
-        $$ = new AstRecordInit(*$2);
-=======
   | MIN LPAREN arg[first] COMMA non_empty_arg_list[rest] RPAREN {
         std::vector<std::unique_ptr<AstArgument>> args;
         args.emplace_back($first);
@@ -1150,17 +1104,11 @@
         }
 
         $$ = new AstIntrinsicFunctor(FunctorOp::MIN, std::move(args));
->>>>>>> cb6dd630
         $$->setSrcLoc(@$);
 
         $first = nullptr;
         $rest.clear();
     }
-<<<<<<< HEAD
-  | STAR type_id LBRACKET recordlist RBRACKET {
-        $4->setType(*$2);
-        $$ = $4;
-=======
   | CAT LPAREN arg[first] COMMA non_empty_arg_list[rest] RPAREN {
         std::vector<std::unique_ptr<AstArgument>> args;
         args.emplace_back($first);
@@ -1170,7 +1118,6 @@
         }
 
         $$ = new AstIntrinsicFunctor(FunctorOp::CAT, std::move(args));
->>>>>>> cb6dd630
         $$->setSrcLoc(@$);
 
         $first = nullptr;
