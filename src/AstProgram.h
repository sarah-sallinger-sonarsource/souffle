--- conflicted
+++ resolved
@@ -206,11 +206,10 @@
         for (const auto& cur : clauses) {
             res.push_back(cur.get());
         }
-<<<<<<< HEAD
         for (const auto& cur : pragmaDirectives){
-=======
+          res.push_back(cur.get());
+        }
         for (const auto& cur : ioDirectives) {
->>>>>>> 2b4ccd0f
             res.push_back(cur.get());
         }
         return res;
